name: Release

on:
  push:
    branches: ["main"]

env:
  BUILD_TYPE: Release
  GH_TOKEN: ${{ secrets.SEMANTIC_RELEASE_TOKEN }}
  PYTHONUTF8: 1

# Sets permissions of the GITHUB_TOKEN to allow deployment to GitHub Pages
permissions:
  contents: write
  pages: write
  id-token: write

jobs:

  # How hard can it be?!
  # Let's just upgrade versions manually with `.github/workflows/update_version.sh`.
  # versioning:
  #   name: Semantic Release
  #   runs-on: ubuntu-22.04
  #   steps:
  #     - uses: actions/checkout
  #       with:
  #         persist-credentials: false
  #     - name: Set up Node.js
  #       uses: actions/setup-node
  #       with:
  #         node-version: 20
  #     - run: npm install --ignore-scripts --save-dev --prefix ./package-ci @semantic-release/exec @semantic-release/git conventional-changelog-eslint semantic-release && npx --prefix ./package-ci semantic-release

  rebase:
    name: Rebase Dev. Branch
    runs-on: ubuntu-latest
    steps:
      - name: Checkout the latest code
        uses: actions/checkout
        with:
          fetch-depth: 0

      - name: Perform rebase
        run: |
          git fetch origin main
          git checkout main-dev
          git rebase origin/main
          
      - name: Push changes
        uses: CasperWA/push-protected
        with:
          token: ${{ secrets.SEMANTIC_REBASE_TOKEN }}
          branch: main-dev
          unprotect_reviews: True
          force: True

  build_wheels:
    name: Build Python
    runs-on: ${{ matrix.os }}
    strategy:
      matrix:
        os: [ubuntu-20.04, macOS-11, windows-2022]

    steps:
      - uses: actions/checkout
        with:
          ref: 'main'      
<<<<<<< HEAD
      - uses: actions/setup-python
      
      - name: Setup Docker
        if: matrix.os != 'windows-2022'
        uses: crazy-max/ghaction-setup-docker
=======
      - uses: actions/setup-python@v5
      
      - name: Setup Docker
        if: matrix.os != 'windows-2022'
        uses: crazy-max/ghaction-setup-docker@v3
>>>>>>> 4f1bf433
        with:
          version: 23.0.1

      - name: Setup QEMU
        if: matrix.os != 'windows-2022'
<<<<<<< HEAD
        uses: docker/setup-qemu-action
=======
        uses: docker/setup-qemu-action@v3
>>>>>>> 4f1bf433

      - name: Install CIBuildWheel
        run: python -m pip install --no-cache-dir cibuildwheel

      - name: Build wheels
        run: python -m cibuildwheel

      - uses: actions/upload-artifact
        with:
          path: ./wheelhouse/*.whl
  
  
  publish_python:
    name: Publish Python
    needs: build_wheels
    runs-on: ubuntu-20.04
    environment:
      name: pypi
      url: https://pypi.org/p/stringzilla
    permissions:
      id-token: write

    steps:
      - name: Download artifacts
<<<<<<< HEAD
        uses: actions/download-artifact
=======
        uses: actions/download-artifact@v4
>>>>>>> 4f1bf433
        with:
          path: ./dist/

      - name: Publish to PyPi
        uses: pypa/gh-action-pypi-publish@release/v1
        with:
          packages-dir: ./dist/artifact
          verbose: true
          print-hash: true

  publish_rust:
    name: Publish Rust
    runs-on: ubuntu-22.04
    steps:
      - uses: actions/checkout
        with:
          ref: "main"
      - run: git submodule update --init --recursive
      - uses: actions-rs/toolchain
        with:
          toolchain: stable
          override: true
      - uses: katyo/publish-crates
        with:
          registry-token: ${{ secrets.CARGO_REGISTRY_TOKEN }}

  # Let's not publish the JavaScript package for now
  # publish_javascript:
  #   name: Publish JavaScript
  #   needs: versioning
  #   runs-on: ubuntu-latest
  #   steps:
  #     - uses: actions/checkout
  #       with:
  #         ref: 'main'  
  #     - run: git submodule update --init --recursive
  #     - uses: actions/setup-node
  #       with:
  #         node-version: 18
  #     - run: npm install
  #     - run: npm ci
  #     - run: npm test
  #     - uses: JS-DevTools/npm-publish
  #       with:
  #         token: ${{ secrets.NPM_TOKEN }}<|MERGE_RESOLUTION|>--- conflicted
+++ resolved
@@ -66,29 +66,17 @@
       - uses: actions/checkout
         with:
           ref: 'main'      
-<<<<<<< HEAD
       - uses: actions/setup-python
       
       - name: Setup Docker
         if: matrix.os != 'windows-2022'
         uses: crazy-max/ghaction-setup-docker
-=======
-      - uses: actions/setup-python@v5
-      
-      - name: Setup Docker
-        if: matrix.os != 'windows-2022'
-        uses: crazy-max/ghaction-setup-docker@v3
->>>>>>> 4f1bf433
         with:
           version: 23.0.1
 
       - name: Setup QEMU
         if: matrix.os != 'windows-2022'
-<<<<<<< HEAD
         uses: docker/setup-qemu-action
-=======
-        uses: docker/setup-qemu-action@v3
->>>>>>> 4f1bf433
 
       - name: Install CIBuildWheel
         run: python -m pip install --no-cache-dir cibuildwheel
@@ -113,11 +101,7 @@
 
     steps:
       - name: Download artifacts
-<<<<<<< HEAD
         uses: actions/download-artifact
-=======
-        uses: actions/download-artifact@v4
->>>>>>> 4f1bf433
         with:
           path: ./dist/
 
